--- conflicted
+++ resolved
@@ -8,10 +8,6 @@
 
 import nacl from "tweetnacl";
 import bs58 from "bs58";
-<<<<<<< HEAD
-import { KVStore } from "../../lib/kv-utils.ts";
-import { REWARD_CONFIG, RewardDistribution } from "../../lib/reward-config.ts";
-=======
 import { PublicKey } from "@solana/web3.js";
 import { KVStore } from "../../lib/kv-utils";
 import {
@@ -24,7 +20,6 @@
   signAndSendVaultTransfer,
   validateVaultBalance,
 } from "../../lib/vault-transfer";
->>>>>>> b8e8c4d1
 
 interface Env {
   STAKING_KV: any;
