--- conflicted
+++ resolved
@@ -5,13 +5,8 @@
 
 import nacl from "tweetnacl";
 import bs58 from "bs58";
-<<<<<<< HEAD
-import { KVStore } from "../../lib/kv-utils.ts";
-import { REWARD_CONFIG } from "../../lib/reward-config.ts";
-=======
 import { KVStore } from "../../lib/kv-utils";
 import { REWARD_CONFIG } from "../../lib/reward-config";
->>>>>>> b8e8c4d1
 
 interface Env {
   STAKING_KV: any;
