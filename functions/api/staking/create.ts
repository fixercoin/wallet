/**
 * POST /api/staking/create
 * Create a new stake after confirming token transfer
 *
 * This endpoint expects the user to have already:
 * 1. Built a transfer transaction (tokens: user wallet → vault wallet)
 * 2. Signed and sent the transaction
 * 3. Confirmed the transaction on-chain
 * Then call this endpoint with the transaction signature to record the stake
 */

import nacl from "tweetnacl";
import bs58 from "bs58";
<<<<<<< HEAD
import { KVStore } from "../../lib/kv-utils.ts";
=======
import { KVStore } from "../../lib/kv-utils";
>>>>>>> b8e8c4d1
import {
  REWARD_CONFIG,
  Stake,
  calculateReward,
  generateStakeId,
<<<<<<< HEAD
} from "../../lib/reward-config.ts";
=======
} from "../../lib/reward-config";
>>>>>>> b8e8c4d1

interface Env {
  STAKING_KV: any;
  [key: string]: any;
}

interface CreateStakeRequest {
  wallet: string;
  tokenMint: string;
  amount: number;
  periodDays: number;
  transferTxSignature: string; // Transaction signature of the token transfer
  message: string;
  messageSignature: string;
}

function applyCors(headers: Headers) {
  headers.set("Access-Control-Allow-Origin", "*");
  headers.set("Access-Control-Allow-Methods", "GET, POST, OPTIONS");
  headers.set("Access-Control-Allow-Headers", "Content-Type");
  headers.set("Vary", "Origin");
  return headers;
}

function jsonResponse(status: number, body: any) {
  const headers = applyCors(
    new Headers({ "Content-Type": "application/json" }),
  );
  return new Response(typeof body === "string" ? body : JSON.stringify(body), {
    status,
    headers,
  });
}

function verifySignature(
  message: string,
  signature: string,
  publicKeyStr: string,
): boolean {
  try {
    const sig = bs58.decode(signature);
    const msg = new TextEncoder().encode(message);
    const pubKeyBytes = bs58.decode(publicKeyStr);
    return nacl.sign.detached.verify(msg, sig, pubKeyBytes);
  } catch {
    return false;
  }
}

/**
 * Verify transaction signature is valid (format check)
 * Full validation requires RPC access to confirm the transaction actually occurred
 */
function isValidTransactionSignature(signature: string): boolean {
  try {
    const decoded = bs58.decode(signature);
    // Transaction signatures should be 64 bytes
    return decoded.length === 64;
  } catch {
    return false;
  }
}

export const onRequestPost = async ({
  request,
  env,
}: {
  request: Request;
  env: Env;
}) => {
  try {
    // Verify KV binding is available
    if (!env.STAKING_KV) {
      console.error(
        "STAKING_KV binding not found in env. Available bindings:",
        Object.keys(env),
      );
      return jsonResponse(500, {
        error:
          "KV storage not configured. Please verify wrangler.toml bindings.",
      });
    }

    const body: CreateStakeRequest = await request.json();

    // Validate inputs
    const {
      wallet,
      tokenMint,
      amount,
      periodDays,
      transferTxSignature,
      message,
      messageSignature,
    } = body;

    if (!wallet || !tokenMint || !amount || !periodDays) {
      return jsonResponse(400, {
        error: "Missing required fields: wallet, tokenMint, amount, periodDays",
      });
    }

    if (!transferTxSignature) {
      return jsonResponse(400, {
        error:
          "Missing transfer transaction signature. Please sign and send the token transfer transaction first.",
      });
    }

    if (!isValidTransactionSignature(transferTxSignature)) {
      return jsonResponse(400, {
        error: "Invalid transaction signature format",
      });
    }

    if (amount <= 0) {
      return jsonResponse(400, {
        error: "Amount must be greater than 0",
      });
    }

    // Verify message signature
    if (!verifySignature(message, messageSignature, wallet)) {
      return jsonResponse(401, { error: "Invalid message signature" });
    }

    // Validate period
    const validPeriods = [
      10 / (24 * 60), // 10 minutes
      10, // 10 days
      30, // 30 days
      60, // 60 days
      90, // 90 days
    ];
    if (!validPeriods.some((p) => Math.abs(p - periodDays) < 0.0001)) {
      return jsonResponse(400, {
        error:
          "Invalid period. Must be 10 minutes, 10 days, 30 days, 60 days, or 90 days",
      });
    }

    // Create stake record
    const now = Date.now();
    const endTime = now + periodDays * 24 * 60 * 60 * 1000;
    const rewardAmount = calculateReward(amount, periodDays);
    const stakeId = generateStakeId();

    const stake: Stake = {
      id: stakeId,
      walletAddress: wallet,
      tokenMint,
      amount,
      stakePeriodDays: periodDays,
      startTime: now,
      endTime,
      rewardAmount,
      status: "active",
      createdAt: now,
      updatedAt: now,
    };

    // Save to KV
    const kvStore = new KVStore(env.STAKING_KV);
    await kvStore.createStake(stake);

    return jsonResponse(201, {
      success: true,
      data: {
        ...stake,
        timeRemainingMs: periodDays * 24 * 60 * 60 * 1000,
        vaultWallet: REWARD_CONFIG.vaultWallet,
        transferTxSignature,
      },
    });
  } catch (error) {
    console.error("Error in /api/staking/create:", error);
    const message = error instanceof Error ? error.message : "Unknown error";
    return jsonResponse(500, { error: message });
  }
};

export const onRequestOptions = async () => {
  return new Response(null, {
    status: 204,
    headers: applyCors(new Headers()),
  });
};<|MERGE_RESOLUTION|>--- conflicted
+++ resolved
@@ -11,21 +11,13 @@
 
 import nacl from "tweetnacl";
 import bs58 from "bs58";
-<<<<<<< HEAD
-import { KVStore } from "../../lib/kv-utils.ts";
-=======
 import { KVStore } from "../../lib/kv-utils";
->>>>>>> b8e8c4d1
 import {
   REWARD_CONFIG,
   Stake,
   calculateReward,
   generateStakeId,
-<<<<<<< HEAD
-} from "../../lib/reward-config.ts";
-=======
 } from "../../lib/reward-config";
->>>>>>> b8e8c4d1
 
 interface Env {
   STAKING_KV: any;
