--- conflicted
+++ resolved
@@ -1,13 +1,9 @@
 import React, { useState, useEffect } from "react";
-import { useWallet } from "@/contexts/WalletContext";
-import { useToast } from "@/hooks/use-toast";
 import { Button } from "@/components/ui/button";
 import { Input } from "@/components/ui/input";
-import { Label } from "@/components/ui/label";
-import { Loader2, ArrowLeft, Check } from "lucide-react";
-import { TOKEN_MINTS } from "@/lib/constants/token-mints";
-import { jupiterAPI } from "@/lib/services/jupiter";
-import { resolveApiUrl } from "@/lib/api-client";
+import { Avatar, AvatarFallback, AvatarImage } from "@/components/ui/avatar";
+import { Alert, AlertDescription } from "@/components/ui/alert";
+import { Card, CardContent } from "@/components/ui/card";
 import {
   Select,
   SelectContent,
@@ -16,43 +12,42 @@
   SelectValue,
 } from "@/components/ui/select";
 import {
+  ArrowLeft,
+  ArrowUpDown,
+  Settings,
+  Check,
+  ExternalLink,
+} from "lucide-react";
+import { useWallet } from "@/contexts/WalletContext";
+import { TokenInfo } from "@/lib/wallet";
+import { useToast } from "@/hooks/use-toast";
+import { resolveApiUrl } from "@/lib/api-client";
+import { TOKEN_MINTS } from "@/lib/constants/token-mints";
+import { PUMP_TOKENS } from "@/lib/constants/pump-tokens";
+import { jupiterAPI, JupiterQuoteResponse } from "@/lib/services/jupiter";
+import { bytesFromBase64, base64FromBytes } from "@/lib/bytes";
+import { birdeyeAPI } from "@/lib/services/birdeye";
+import {
+  Keypair,
+  VersionedTransaction,
+  Transaction,
   SystemProgram,
   PublicKey,
-  TransactionInstruction,
-  VersionedTransaction,
-  Keypair,
-  Transaction,
+  LAMPORTS_PER_SOL,
 } from "@solana/web3.js";
-import {
-  createTransferCheckedInstruction,
-  getAssociatedTokenAddress,
-} from "@solana/spl-token";
-import { bytesFromBase64, base64FromBytes } from "@/lib/bytes";
-
-const FIXER_MINT = "H4qKn8FMFha8jJuj8xMryMqRhH3h7GjLuxw7TV";
-const SOL_MINT = "So11111111111111111111111111111111111111112";
+
+interface SwapInterfaceProps {
+  onBack: () => void;
+}
+
 const FEE_WALLET = "FNVD1wied3e8WMuWs34KSamrCpughCMTjoXUE1ZXa6wM";
-const FEE_PERCENTAGE = 0.01;
-
-const BloomExplosion: React.FC<{ show: boolean }> = ({ show }) => {
-  if (!show) return null;
-
-  const particles = Array.from({ length: 24 }).map((_, i) => {
-    const angle = (i / 24) * Math.PI * 2;
-    const distance = 180;
-    const tx = Math.cos(angle) * distance;
-    const ty = Math.sin(angle) * distance;
-    return {
-      tx,
-      ty,
-      id: i,
-      color: ["#22c55e", "#16a34a", "#4ade80", "#86efac", "#10b981", "#34d399"][
-        i % 6
-      ],
-    };
-  });
-
-<<<<<<< HEAD
+const SWAP_FEE_BPS = 30;
+
+export const SwapInterface: React.FC<SwapInterfaceProps> = ({ onBack }) => {
+  const { wallet, balance, tokens, refreshBalance, connection } =
+    useWallet() as any;
+  const { toast } = useToast();
+
   const [fromToken, setFromToken] = useState<TokenInfo | null>(null);
   const [toToken, setToToken] = useState<TokenInfo | null>(null);
   const [fromAmount, setFromAmount] = useState("");
@@ -67,241 +62,142 @@
   const [txSignature, setTxSignature] = useState<string | null>(null);
   const [availableTokens, setAvailableTokens] = useState<TokenInfo[]>(
     tokens || [],
-=======
-  return (
-    <div className="fixed inset-0 pointer-events-none z-50">
-      <style>{`
-        @keyframes burst {
-          0% {
-            opacity: 1;
-            transform: translate(0, 0) scale(1);
-          }
-          100% {
-            opacity: 0;
-            transform: translate(var(--tx), var(--ty)) scale(0);
-          }
-        }
-        @keyframes success-pop {
-          0% {
-            transform: scale(0);
-            opacity: 0;
-          }
-          60% {
-            transform: scale(1.15);
-            opacity: 1;
-          }
-          100% {
-            transform: scale(1);
-            opacity: 1;
-          }
-        }
-      `}</style>
-
-      {particles.map((p) => (
-        <div
-          key={p.id}
-          style={
-            {
-              position: "fixed",
-              left: "50%",
-              top: "50%",
-              width: "12px",
-              height: "12px",
-              backgroundColor: p.color,
-              borderRadius: "50%",
-              marginLeft: "-6px",
-              marginTop: "-6px",
-              "--tx": `${p.tx}px`,
-              "--ty": `${p.ty}px`,
-              animation: `burst 1.2s ease-out forwards`,
-            } as any
-          }
-        />
-      ))}
-
-      <div
-        style={{
-          position: "fixed",
-          left: "50%",
-          top: "50%",
-          marginLeft: "-40px",
-          marginTop: "-40px",
-          animation: "success-pop 0.7s ease-out forwards",
-        }}
-      >
-        <div className="w-20 h-20 bg-gradient-to-r from-green-400 to-green-600 rounded-full flex items-center justify-center shadow-2xl box-border border-4 border-white">
-          <Check className="w-10 h-10 text-white" strokeWidth={3} />
-        </div>
-      </div>
-    </div>
->>>>>>> 55928608
   );
-};
-
-function addFeeTransferInstruction(
-  tx: VersionedTransaction,
-  fromMint: string,
-  fromAmount: string,
-  decimals: number,
-  userPublicKey: string,
-): VersionedTransaction {
-  const feeAmount = BigInt(
-    Math.floor(parseFloat(fromAmount) * 10 ** decimals * FEE_PERCENTAGE),
-  );
-
-  if (feeAmount === 0n) {
-    return tx;
-  }
-
-  try {
-    const feeWalletPubkey = new PublicKey(FEE_WALLET);
-    const userPubkey = new PublicKey(userPublicKey);
-    const fromMintPubkey = new PublicKey(fromMint);
-
-    let feeInstruction: TransactionInstruction;
-
-    if (fromMint === SOL_MINT) {
-      feeInstruction = SystemProgram.transfer({
-        fromPubkey: userPubkey,
-        toPubkey: feeWalletPubkey,
-        lamports: Number(feeAmount),
+  const allTokens = availableTokens;
+  const [supportedMints, setSupportedMints] = useState<Set<string>>(new Set());
+  const [quoteError, setQuoteError] = useState<string>("");
+  const [fromUsdPrice, setFromUsdPrice] = useState<number | null>(null);
+  const [toUsdPrice, setToUsdPrice] = useState<number | null>(null);
+  const [walletReady, setWalletReady] = useState(false);
+
+  useEffect(() => {
+    const isReady = !!(
+      wallet &&
+      wallet.publicKey &&
+      wallet.secretKey &&
+      balance !== undefined &&
+      tokens.length > 0
+    );
+    setWalletReady(isReady);
+
+    if (!isReady) {
+      console.log("[SwapInterface] Wallet not ready:", {
+        wallet: !!wallet,
+        publicKey: !!wallet?.publicKey,
+        secretKey: !!wallet?.secretKey,
+        balance: balance,
+        tokensLength: tokens?.length || 0,
       });
-    } else {
-      const userTokenAccount = getAssociatedTokenAddress(
-        fromMintPubkey,
-        userPubkey,
-        false,
-      );
-      const feeTokenAccount = getAssociatedTokenAddress(
-        fromMintPubkey,
-        feeWalletPubkey,
-        false,
-      );
-
-      feeInstruction = createTransferCheckedInstruction(
-        userTokenAccount,
-        fromMintPubkey,
-        feeTokenAccount,
-        userPubkey,
-        Number(feeAmount),
-        decimals,
-      );
     }
-
-    tx.message.instructions.push(feeInstruction);
-    return tx;
-  } catch (error) {
-    console.error("Error adding fee transfer instruction:", error);
-    return tx;
-  }
-}
-
-function coerceSecretKey(val: unknown): Uint8Array | null {
-  try {
-    if (!val) return null;
-    if (val instanceof Uint8Array) return val;
-    if (Array.isArray(val)) return Uint8Array.from(val as number[]);
-    if (typeof val === "string") {
+  }, [wallet, balance, tokens]);
+
+  useEffect(() => {
+    const loadTokens = async () => {
       try {
-        const bin = atob(val);
-        const out = new Uint8Array(bin.length);
-        for (let i = 0; i < bin.length; i++) out[i] = bin.charCodeAt(i);
-        if (out.length > 0) return out;
-      } catch {}
+        const jupiterTokens = await jupiterAPI.getStrictTokenList();
+        const popularTokens: TokenInfo[] = (jupiterTokens || [])
+          .slice(0, 50)
+          .map((jt: any) => ({
+            mint: jt.address,
+            symbol: jt.symbol,
+            name: jt.name,
+            decimals: jt.decimals,
+            logoURI: jt.logoURI,
+          }));
+        setSupportedMints(
+          new Set((jupiterTokens || []).map((t: any) => t.address)),
+        );
+
+        const userTokens = tokens || [];
+        const pumpTokens: TokenInfo[] = (PUMP_TOKENS || []).map((p: any) => ({
+          mint: p.mint,
+          symbol: p.symbol,
+          name: p.symbol,
+          decimals: p.decimals,
+          logoURI: undefined,
+        }));
+
+        const combined = [
+          ...userTokens,
+          ...pumpTokens.filter(
+            (pt) => !userTokens.some((t: TokenInfo) => t.mint === pt.mint),
+          ),
+          ...popularTokens.filter(
+            (pt) => !userTokens.some((t: TokenInfo) => t.mint === pt.mint),
+          ),
+        ];
+        setAvailableTokens(combined);
+      } catch (err) {
+        console.error("Error loading tokens:", err);
+        setAvailableTokens(tokens || []);
+      }
+    };
+
+    loadTokens();
+
+    const sol = (tokens || []).find((t: TokenInfo) => t.symbol === "SOL");
+    if (sol && !fromToken) setFromToken(sol);
+  }, [tokens, fromToken]);
+
+  useEffect(() => {
+    const getQuote = async () => {
+      if (!fromAmount || !fromToken || !toToken) {
+        setQuote(null);
+        setToAmount("");
+        setQuoteError("");
+        setIndicative(false);
+        return;
+      }
+
+      if (
+        supportedMints.size > 0 &&
+        (!supportedMints.has(fromToken.mint) ||
+          !supportedMints.has(toToken.mint))
+      ) {
+        setQuote(null);
+        setToAmount("");
+        setQuoteError("Quotes unavailable for this pair on Jupiter");
+        setIndicative(false);
+        return;
+      }
+      setQuoteError("");
+
+      if (parseFloat(fromAmount) <= 0) {
+        setToAmount("");
+        setIndicative(false);
+        return;
+      }
+
+      setIsLoading(true);
       try {
-        const arr = JSON.parse(val);
-        if (Array.isArray(arr)) return Uint8Array.from(arr as number[]);
-      } catch {}
-    }
-    if (typeof val === "object") {
-      const values = Object.values(val as Record<string, unknown>).filter(
-        (x) => typeof x === "number",
-      ) as number[];
-      if (values.length > 0) return Uint8Array.from(values);
-    }
-  } catch {}
-  return null;
-}
-
-function getKeypair(walletData: any): Keypair | null {
-  try {
-    const sk = coerceSecretKey(walletData?.secretKey);
-    if (!sk || sk.length === 0) return null;
-    return Keypair.fromSecretKey(sk);
-  } catch {
-    return null;
-  }
-}
-
-async function sendSignedTx(
-  txBase64: string,
-  keypair: Keypair,
-): Promise<string> {
-  const buf = bytesFromBase64(txBase64);
-  const vtx = VersionedTransaction.deserialize(buf);
-  vtx.sign([keypair]);
-  const signed = vtx.serialize();
-  const signedBase64 = base64FromBytes(signed);
-
-  const body = {
-    method: "sendRawTransaction",
-    params: [
-      signedBase64,
-      { skipPreflight: false, preflightCommitment: "confirmed" },
-    ],
-    id: Date.now(),
-  };
-
-  const r = await fetch(resolveApiUrl("/api/solana-rpc"), {
-    method: "POST",
-    headers: { "Content-Type": "application/json" },
-    body: JSON.stringify(body),
-  });
-
-  if (!r.ok) {
-    const t = await r.text().catch(() => "");
-    throw new Error(`RPC ${r.status}: ${t || r.statusText}`);
-  }
-
-  const j = await r.json();
-  if (j.error) throw new Error(j.error.message || "RPC error");
-
-  return j.result as string;
-}
-
-export const SwapInterface: React.FC<{ onBack: () => void }> = ({ onBack }) => {
-  const { wallet, tokens: userTokens } = useWallet();
-  const { toast } = useToast();
-
-  const [tokenList, setTokenList] = useState([]);
-  const [fromMint, setFromMint] = useState(SOL_MINT);
-  const [toMint, setToMint] = useState(FIXER_MINT);
-  const [amount, setAmount] = useState("");
-  const [quote, setQuote] = useState(null);
-  const [status, setStatus] = useState("");
-  const [isLoading, setIsLoading] = useState(false);
-  const [initialized, setInitialized] = useState(false);
-  const [showSuccess, setShowSuccess] = useState(false);
-  const [successMsg, setSuccessMsg] = useState("");
-
-  const fromToken = tokenList.find((t) => t.address === fromMint);
-  const toToken = tokenList.find((t) => t.address === toMint);
-  const fromTokenBalance =
-    userTokens?.find((t) => t.mint === fromMint)?.balance || 0;
-  const toTokenBalance =
-    userTokens?.find((t) => t.mint === toMint)?.balance || 0;
-
-  const initTokenList = async () => {
-    if (initialized) return;
-
-<<<<<<< HEAD
+        const amount = jupiterAPI.formatSwapAmount(
+          parseFloat(fromAmount),
+          fromToken.decimals,
+        );
+        const amountInt = parseInt(amount, 10);
+        if (!amountInt || amountInt <= 0) {
+          setToAmount("");
+          setQuoteError("");
+          setIndicative(false);
+          setIsLoading(false);
+          return;
+        }
+
+        console.log(
+          `Fetching unified quote for ${fromToken.symbol} -> ${toToken.symbol}, amount: ${amountInt}`,
+        );
+
+        const slippageBps = Math.max(
+          1,
+          Math.round(parseFloat(slippage || "0.5") * 100),
+        );
+
         const quoteResponse = await fetch(
           resolveApiUrl(
             `/api/swap/quote?inputMint=${fromToken.mint}&outputMint=${toToken.mint}&amount=${amountInt}&slippageBps=${slippageBps}`,
           ),
         ).then((res) => res.json());
 
-        // Check if unified quote succeeded
         if (quoteResponse && !quoteResponse.error) {
           const q = quoteResponse.quote;
           const outAmount =
@@ -316,12 +212,10 @@
               `✅ Quote succeeded via ${quoteResponse.source}: ${outAmount}`,
             );
 
-            // Store the full quote response for execution
             setQuote(q);
             setQuoteTimestamp(Date.now());
             setMeteoraQuote(null);
 
-            // Parse and display output amount
             const outHuman =
               typeof outAmount === "string"
                 ? parseInt(outAmount, 10) / Math.pow(10, toToken.decimals)
@@ -334,206 +228,315 @@
             return;
           }
         }
-=======
-    setStatus("Loading tokens...");
->>>>>>> 55928608
-
+
+        console.log(
+          `Unified quote failed, falling back to Birdeye pricing for ${fromToken.symbol} ↔ ${toToken.symbol}`,
+        );
+
+        const [fromBirdeye, toBirdeye] = await Promise.all([
+          birdeyeAPI.getTokenByMint(fromToken.mint),
+          birdeyeAPI.getTokenByMint(toToken.mint),
+        ]);
+        const fromUsd = fromBirdeye?.priceUsd
+          ? parseFloat(String(fromBirdeye.priceUsd))
+          : null;
+        const toUsd = toBirdeye?.priceUsd
+          ? parseFloat(String(toBirdeye.priceUsd))
+          : null;
+
+        if (fromUsd && toUsd && fromUsd > 0 && toUsd > 0) {
+          const fromHuman = amountInt / Math.pow(10, fromToken.decimals);
+          const estOutHuman = (fromHuman * fromUsd) / toUsd;
+          setToAmount(estOutHuman.toFixed(6));
+          setQuote(null);
+          setQuoteError("");
+          setIndicative(true);
+        } else {
+          console.debug(
+            `No pricing data available: fromUsd=${fromUsd}, toUsd=${toUsd}`,
+          );
+          setToAmount("");
+          setQuote(null);
+          setQuoteError("");
+          setIndicative(false);
+        }
+      } catch (err) {
+        console.debug("Quote fetch error:", err);
+        setToAmount("");
+        setQuote(null);
+        setQuoteError("");
+        setIndicative(false);
+      } finally {
+        setIsLoading(false);
+      }
+    };
+
+    const t = setTimeout(getQuote, 300);
+    return () => clearTimeout(t);
+  }, [fromAmount, fromToken, toToken, slippage]);
+
+  useEffect(() => {
+    const loadPrices = async () => {
+      if (!fromToken && !toToken) {
+        setFromUsdPrice(null);
+        setToUsdPrice(null);
+        return;
+      }
+      const mints: string[] = [];
+      if (fromToken?.mint) mints.push(fromToken.mint);
+      if (toToken?.mint && toToken.mint !== fromToken?.mint)
+        mints.push(toToken.mint);
+      if (mints.length === 0) {
+        setFromUsdPrice(null);
+        setToUsdPrice(null);
+        return;
+      }
+      try {
+        const tokens = await birdeyeAPI.getTokensByMints(mints);
+        const birdeyeMap = birdeyeAPI.getTokenPrices(tokens);
+        const fromPrice: number | null = fromToken?.mint
+          ? (birdeyeMap[fromToken.mint] ?? null)
+          : null;
+        const toPrice: number | null = toToken?.mint
+          ? (birdeyeMap[toToken.mint] ?? null)
+          : null;
+        setFromUsdPrice(fromPrice ?? null);
+        setToUsdPrice(toPrice ?? null);
+      } catch (e) {
+        setFromUsdPrice(null);
+        setToUsdPrice(null);
+      }
+    };
+    loadPrices();
+  }, [fromToken?.mint, toToken?.mint]);
+
+  const handleSwapTokens = () => {
+    const prevFrom = fromToken;
+    const prevFromAmount = fromAmount;
+    setFromToken(toToken);
+    setToToken(prevFrom);
+    setFromAmount(toAmount);
+    setToAmount(prevFromAmount);
+  };
+
+  const getTokenBalance = (token?: TokenInfo) => {
+    if (!token) return 0;
+    if (token.symbol === "SOL") return balance || 0;
+    return token.balance || 0;
+  };
+
+  const formatAmount = (amount: number | string, symbol?: string) => {
+    const num =
+      typeof amount === "string" ? parseFloat(amount) : (amount as number);
+    if (isNaN(num)) return "0.00";
+    if (symbol === "FIXERCOIN" || symbol === "LOCKER") {
+      return num.toLocaleString(undefined, {
+        minimumFractionDigits: 2,
+        maximumFractionDigits: 2,
+      });
+    }
+    return num.toFixed(3);
+  };
+
+  const validateSwap = (): string | null => {
+    if (!fromToken || !toToken) return "Please select both tokens";
+    if (!fromAmount || parseFloat(fromAmount) <= 0)
+      return "Enter a valid amount";
+    if (parseFloat(fromAmount) > getTokenBalance(fromToken))
+      return "Insufficient balance";
+
+    const solToken = availableTokens.find((t) => t.symbol === "SOL");
+    if (solToken) {
+      const solBalance = getTokenBalance(solToken);
+      const swapAmt = parseFloat(fromAmount || "0");
+      const minNeeded = fromToken?.symbol === "SOL" ? swapAmt + 0.0003 : 0.0005;
+      if (solBalance < minNeeded) {
+        return `Insufficient SOL. Need ${minNeeded.toFixed(6)} SOL, have ${solBalance.toFixed(6)} SOL`;
+      }
+    }
+
+    return null;
+  };
+
+  const getKeypair = (): Keypair | null => {
     try {
-      const jupiterTokens = await jupiterAPI.getStrictTokenList();
-
-      const setupTokenMints = Object.values(TOKEN_MINTS);
-      const setupTokens = jupiterTokens.filter((t) =>
-        setupTokenMints.includes(t.address),
-      );
-
-      const userTokenMints = (userTokens || []).map((t) => t.mint);
-      const userSetupTokens = jupiterTokens.filter((t) =>
-        userTokenMints.includes(t.address),
-      );
-
-      const combinedTokens = Array.from(
-        new Map([
-          ...setupTokens.map((t) => [t.address, t]),
-          ...userSetupTokens.map((t) => [t.address, t]),
-          ...jupiterTokens.map((t) => [t.address, t]),
-        ]).values(),
-      );
-
-      if (combinedTokens.length === 0) {
-        console.warn(
-          "[SwapInterface] No tokens found from Jupiter, using user tokens as fallback",
+      if (!wallet) {
+        console.error("getKeypair: wallet is null");
+        return null;
+      }
+      if (!wallet.secretKey) {
+        console.error("getKeypair: wallet.secretKey is not available");
+        return null;
+      }
+      if (!wallet.publicKey) {
+        console.error("getKeypair: wallet.publicKey is not available");
+        return null;
+      }
+
+      let secretKey: Uint8Array;
+
+      if (typeof wallet.secretKey === "string") {
+        try {
+          secretKey = Uint8Array.from(bytesFromBase64(wallet.secretKey));
+        } catch (e) {
+          console.error("Failed to decode base64 secretKey:", e);
+          return null;
+        }
+      } else if (Array.isArray(wallet.secretKey)) {
+        secretKey = Uint8Array.from(wallet.secretKey);
+      } else if (wallet.secretKey instanceof Uint8Array) {
+        secretKey = wallet.secretKey;
+      } else {
+        console.error(
+          "getKeypair: secretKey is in an unsupported format:",
+          typeof wallet.secretKey,
         );
-        const fallbackTokens = (userTokens || []).map((ut) => ({
-          address: ut.mint,
-          symbol: ut.symbol,
-          decimals: ut.decimals,
-          name: ut.name,
-        }));
-        setTokenList(fallbackTokens);
-      } else {
-        combinedTokens.sort((a, b) => {
-          if (a.address === SOL_MINT) return -1;
-          if (b.address === SOL_MINT) return 1;
-          if (a.address === FIXER_MINT) return -1;
-          if (b.address === FIXER_MINT) return 1;
-          return a.symbol.localeCompare(b.symbol);
-        });
-        setTokenList(combinedTokens);
-      }
-
-      setInitialized(true);
-      setStatus("");
+        return null;
+      }
+
+      if (!secretKey || secretKey.length !== 64) {
+        console.error(
+          `getKeypair: Invalid secret key length: ${secretKey?.length}`,
+        );
+        return null;
+      }
+
+      try {
+        return Keypair.fromSecretKey(secretKey);
+      } catch (err) {
+        console.error(
+          "getKeypair: Failed to create Keypair from secret key:",
+          err,
+        );
+        return null;
+      }
     } catch (err) {
-      console.error("[SwapInterface] Error loading tokens:", err);
-      setStatus("Using available tokens...");
-
-      const fallbackTokens = (userTokens || []).map((ut) => ({
-        address: ut.mint,
-        symbol: ut.symbol,
-        decimals: ut.decimals,
-        name: ut.name,
-      }));
-
-      if (fallbackTokens.length === 0) {
-        const defaultTokens = [
-          { address: SOL_MINT, symbol: "SOL", decimals: 9, name: "Solana" },
-          {
-            address: FIXER_MINT,
-            symbol: "FIXERCOIN",
-            decimals: 6,
-            name: "FIXERCOIN",
-          },
-        ];
-        setTokenList(defaultTokens);
-      } else {
-        setTokenList(fallbackTokens);
-      }
-
-      setInitialized(true);
+      console.error("getKeypair unexpected error:", err);
+      return null;
     }
   };
 
-  useEffect(() => {
-    if (!wallet) return;
-
-    setInitialized(false);
-
-    if (userTokens && userTokens.length > 0 && tokenList.length === 0) {
-      const fallbackTokens = userTokens.map((ut) => ({
-        address: ut.mint,
-        symbol: ut.symbol,
-        decimals: ut.decimals,
-        name: ut.name,
-      }));
-      setTokenList(fallbackTokens);
-    }
-
-    initTokenList().catch((e) => {
-      console.warn("Token list init warning:", e);
-    });
-  }, [wallet, userTokens]);
-
-  const humanToRaw = (amountStr, decimals) => {
-    const amt = Number(amountStr);
-    if (isNaN(amt) || amt <= 0) throw new Error("Invalid amount");
-    return BigInt(Math.round(amt * Math.pow(10, decimals)));
-  };
-
-  const getQuote = async () => {
+  const sendSwapFee = async (): Promise<void> => {
+    if (
+      !wallet ||
+      !wallet.publicKey ||
+      !wallet.secretKey ||
+      !connection ||
+      !fromToken
+    )
+      return;
     try {
-      setStatus("Computing routes…");
-      setIsLoading(true);
-
-      if (!wallet) {
-        setStatus("No wallet detected.");
-        setIsLoading(false);
-        return null;
-      }
-
-      if (!fromMint || !toMint) {
-        throw new Error("Select tokens");
-      }
-
-      const fromToken = tokenList.find((t) => t.address === fromMint);
-      const toToken = tokenList.find((t) => t.address === toMint);
-      if (!fromToken || !toToken) {
-        throw new Error("Token metadata not found");
-      }
-
-      const decimalsIn = fromToken.decimals ?? 6;
-      const amountRaw = humanToRaw(amount || "0", decimalsIn);
-      const amountStr = jupiterAPI.formatSwapAmount(
-        Number(amountRaw) / Math.pow(10, decimalsIn),
-        decimalsIn,
+      const kp = getKeypair();
+      if (!kp) return;
+
+      const feeRate = SWAP_FEE_BPS / 10000;
+      const inputAmt = parseFloat(fromAmount || "0");
+      if (!isFinite(inputAmt) || inputAmt <= 0) return;
+
+      let feeInSol = 0;
+      if (fromToken.symbol === "SOL") {
+        feeInSol = inputAmt * feeRate;
+      } else {
+        const solInfo = await birdeyeAPI.getTokenByMint(TOKEN_MINTS.SOL);
+        const solUsd = solInfo?.priceUsd || 0;
+        const fromUsd = fromUsdPrice ?? null;
+        const toUsd = toUsdPrice ?? null;
+        const outAmt = parseFloat(toAmount || "0");
+
+        let usdValue: number | null = null;
+        if (fromUsd && isFinite(fromUsd)) {
+          usdValue = inputAmt * fromUsd;
+        } else if (toUsd && isFinite(toUsd) && isFinite(outAmt) && outAmt > 0) {
+          usdValue = outAmt * toUsd;
+        }
+
+        if (usdValue && solUsd > 0) {
+          feeInSol = (usdValue * feeRate) / solUsd;
+        } else {
+          return;
+        }
+      }
+
+      const feeLamports = Math.floor(feeInSol * LAMPORTS_PER_SOL);
+      if (feeLamports <= 0) return;
+
+      const feeWalletPubkey = new PublicKey(FEE_WALLET);
+      const latestBlockhash = await connection.getLatestBlockhash();
+      const tx = new Transaction({
+        recentBlockhash: latestBlockhash.blockhash,
+        feePayer: kp.publicKey,
+      }).add(
+        SystemProgram.transfer({
+          fromPubkey: kp.publicKey,
+          toPubkey: feeWalletPubkey,
+          lamports: feeLamports,
+        }),
       );
 
-      const quoteResponse = await jupiterAPI.getQuote(
-        fromMint,
-        toMint,
-        parseInt(amountStr),
-        5000,
-      );
-
-      if (!quoteResponse) {
-        setQuote(null);
-        setStatus("No route found for this pair/amount.");
-        setIsLoading(false);
-        return null;
-      }
-
-      const outAmount = BigInt(quoteResponse.outAmount);
-      const outHuman = Number(outAmount) / Math.pow(10, toToken.decimals ?? 6);
-
-      setQuote({
-        quoteResponse,
-        outHuman,
-        outToken: toToken.symbol,
-        hops: quoteResponse.routePlan?.length ?? 0,
+      tx.sign(kp);
+      const serialized = tx.serialize();
+
+      let bin = "";
+      for (let i = 0; i < serialized.length; i++)
+        bin += String.fromCharCode(serialized[i]);
+      const signedBase64 = btoa(bin);
+
+      const sendResp = await fetch(resolveApiUrl("/api/solana-send"), {
+        method: "POST",
+        headers: { "Content-Type": "application/json" },
+        body: JSON.stringify({ signedBase64 }),
       });
-      setStatus("");
-      setIsLoading(false);
-      return { quoteResponse };
+
+      if (!sendResp.ok) return;
+      const jb = await sendResp.json();
+      if (jb.result) {
+        console.log("Swap fee transferred:", jb.result);
+      }
     } catch (err) {
-      setStatus("Error: " + (err.message || err));
-      setIsLoading(false);
-      console.error(err);
+      console.warn("Failed to send swap fee:", err);
     }
   };
 
-  const confirmSwap = async () => {
+  const handleSwap = () => {
+    if (!wallet || !wallet.publicKey || !wallet.secretKey) {
+      toast({
+        title: "Wallet Not Connected",
+        description: "Please connect your wallet before performing a swap.",
+        variant: "destructive",
+      });
+      return;
+    }
+
+    const err = validateSwap();
+    if (err) {
+      toast({
+        title: "Invalid Swap",
+        description: err,
+        variant: "destructive",
+      });
+      return;
+    }
+    executeSwap();
+  };
+
+  const executeSwap = async () => {
+    if (!wallet || !wallet.publicKey || !wallet.secretKey) {
+      toast({
+        title: "Wallet Error",
+        description:
+          "Wallet is not properly initialized. Please reconnect your wallet.",
+        variant: "destructive",
+      });
+      return;
+    }
+    setIsLoading(true);
+
     try {
-      setStatus("Preparing swap…");
-      setIsLoading(true);
-
-      if (!wallet) {
-        setStatus("No wallet detected.");
-        setIsLoading(false);
-        return null;
-      }
-
-      if (!quote) {
-        setStatus("Get a quote first");
-        setIsLoading(false);
-        return null;
-      }
-
-      const fromToken = tokenList.find((t) => t.address === fromMint);
-      const toToken = tokenList.find((t) => t.address === toMint);
-
-      if (!fromToken || !toToken) {
-        setStatus("Token metadata not found");
-        setIsLoading(false);
-        return null;
-      }
-
-<<<<<<< HEAD
-    try {
-      // Helper to refresh a quote if it's stale (older than 20 seconds)
       const refreshQuoteIfStale = async (
         q: JupiterQuoteResponse,
         timestamp: number | null,
       ): Promise<JupiterQuoteResponse> => {
-        const QUOTE_TTL_MS = 20000; // 20 seconds (safe margin for 30-60s Jupiter TTL)
+        const QUOTE_TTL_MS = 20000;
         const now = Date.now();
         const quoteAge = timestamp ? now - timestamp : null;
 
@@ -585,41 +588,70 @@
         return q;
       };
 
-      // Helper to submit a single-quote swap via Jupiter
       const submitQuote = async (q: JupiterQuoteResponse): Promise<string> => {
         if (!wallet || !wallet.publicKey) {
           throw new Error(
             "Wallet not available. Please reconnect your wallet.",
           );
         }
-=======
-      setStatus("Refreshing quote…");
->>>>>>> 55928608
-
-      let freshQuote = quote.quoteResponse;
-      try {
-        const amountValue = String(
-          Math.floor(parseFloat(amount) * 10 ** fromToken.decimals),
+
+        const swapRequest = {
+          quoteResponse: q,
+          userPublicKey: wallet.publicKey,
+          wrapAndUnwrapSol: true,
+        } as any;
+        const swapResponse = await jupiterAPI.getSwapTransaction(swapRequest);
+        if (!swapResponse || !swapResponse.swapTransaction)
+          throw new Error("Failed to get swap transaction");
+        const kp = getKeypair();
+        if (!kp)
+          throw new Error(
+            "Missing wallet key to sign transaction. Please ensure your wallet is properly connected.",
+          );
+        const swapTransactionBuf = bytesFromBase64(
+          swapResponse.swapTransaction,
         );
-        const refreshedQuote = await jupiterAPI.getQuote(
-          fromMint,
-          toMint,
-          parseInt(amountValue),
-          5000,
-        );
-        if (refreshedQuote) {
-          freshQuote = refreshedQuote;
-          console.log(
-            "[SwapInterface] Quote refreshed successfully before swap",
+        const tx = VersionedTransaction.deserialize(swapTransactionBuf);
+        tx.sign([kp]);
+        const serialized = tx.serialize();
+
+        if (connection && typeof connection.sendRawTransaction === "function") {
+          const sig = await connection.sendRawTransaction(serialized, {
+            skipPreflight: false,
+          });
+          return sig;
+        }
+
+        const signedBase64 = (() => {
+          let bin = "";
+          const arr = serialized;
+          for (let i = 0; i < arr.length; i++)
+            bin += String.fromCharCode(arr[i]);
+          try {
+            return btoa(bin);
+          } catch (e) {
+            return base64FromBytes(arr);
+          }
+        })();
+
+        const simResp = await fetch(resolveApiUrl("/api/solana-simulate"), {
+          method: "POST",
+          headers: { "Content-Type": "application/json" },
+          body: JSON.stringify({ signedBase64 }),
+        });
+        if (!simResp.ok) {
+          const txt = await simResp.text().catch(() => "");
+          throw new Error(txt || simResp.statusText || "Simulation failed");
+        }
+        const simJson = await simResp.json();
+        if (simJson?.insufficientLamports) {
+          const d = simJson.insufficientLamports;
+          const missingSOL = d.diffSol ?? (d.diff ? d.diff / 1e9 : null);
+          throw new Error(
+            `Insufficient SOL (~${missingSOL?.toFixed(6) ?? "0.000000"}) for fees/rent`,
           );
-        } else {
-          throw new Error(
-            "Failed to refresh quote. Please go back and request a new quote.",
-          );
-        }
-<<<<<<< HEAD
-
-        // Send
+        }
+
         const sendResp = await fetch(resolveApiUrl("/api/solana-send"), {
           method: "POST",
           headers: { "Content-Type": "application/json" },
@@ -636,9 +668,7 @@
         return jb.result as string;
       };
 
-      // If we have a direct quote, do normal single-leg swap
       if (quote) {
-        // Refresh quote if stale to avoid STALE_QUOTE errors from Jupiter
         const freshQuote = await refreshQuoteIfStale(quote, quoteTimestamp);
         const sig = await submitQuote(freshQuote);
         setTxSignature(sig);
@@ -660,79 +690,177 @@
               title: "Swap Confirmed",
               description: `Swap ${fromAmount} ${fromToken?.symbol} → ${toAmount} ${toToken?.symbol} confirmed.`,
             });
-            // Send fee silently after swap confirmation
             await sendSwapFee();
           } catch {}
         }
         return;
-=======
-      } catch (refreshErr) {
-        console.warn("[SwapInterface] Quote refresh error:", refreshErr);
-        throw refreshErr;
->>>>>>> 55928608
-      }
-
-      setStatus("Preparing transaction…");
-
-      const swapRequest = {
-        quoteResponse: freshQuote,
-        userPublicKey: wallet.publicKey,
-        wrapAndUnwrapSol: true,
-      };
-
-      console.log(
-        "[SwapInterface] Executing swap with fresh quote:",
-        freshQuote,
+      }
+
+      if (!quote && meteoraQuote) {
+        try {
+          if (!wallet || !wallet.publicKey) {
+            throw new Error(
+              "Wallet not available for Meteora swap. Please reconnect your wallet.",
+            );
+          }
+
+          const swapTx = await buildMeteoraSwap(
+            meteoraQuote.route,
+            wallet.publicKey,
+          );
+
+          const txBase64 =
+            swapTx?.transaction ||
+            swapTx?.swapTransaction ||
+            swapTx?.transactionBase64 ||
+            swapTx?.base64 ||
+            swapTx;
+          if (!txBase64 || typeof txBase64 !== "string") {
+            throw new Error("Invalid swap transaction returned from Meteora");
+          }
+
+          const provider =
+            (window as any).solana ?? (window as any).fixorium ?? null;
+          if (!provider || typeof provider.signTransaction !== "function") {
+            throw new Error(
+              "Wallet provider does not support signTransaction. Connect a compatible wallet/provider.",
+            );
+          }
+
+          const tx = Transaction.from(Buffer.from(txBase64, "base64"));
+          tx.feePayer = new PublicKey(wallet.publicKey);
+
+          const signedTx = await provider.signTransaction(tx);
+
+          let sig: string;
+          if (
+            connection &&
+            typeof connection.sendRawTransaction === "function"
+          ) {
+            sig = await connection.sendRawTransaction(signedTx.serialize(), {
+              skipPreflight: false,
+            });
+            const latest = await connection.getLatestBlockhash();
+            await connection.confirmTransaction({
+              blockhash: latest.blockhash,
+              lastValidBlockHeight: latest.lastValidBlockHeight,
+              signature: sig,
+            });
+          } else {
+            const signedBase64 = (() => {
+              try {
+                const arr = signedTx.serialize();
+                let bin = "";
+                for (let i = 0; i < arr.length; i++)
+                  bin += String.fromCharCode(arr[i]);
+                return btoa(bin);
+              } catch (e) {
+                return base64FromBytes(signedTx.serialize());
+              }
+            })();
+            const sendResp = await fetch(resolveApiUrl("/api/solana-send"), {
+              method: "POST",
+              headers: { "Content-Type": "application/json" },
+              body: JSON.stringify({ signedBase64 }),
+            });
+            if (!sendResp.ok) {
+              const txt = await sendResp.text().catch(() => "");
+              throw new Error(txt || sendResp.statusText || "Send failed");
+            }
+            const jb = await sendResp.json();
+            if (jb.error) throw new Error(jb.error?.message || "Send failed");
+            sig = jb.result as string;
+          }
+
+          setTxSignature(sig);
+          setStep("success");
+          setTimeout(() => refreshBalance?.(), 2000);
+          toast({
+            title: "Swap Completed!",
+            description: `Swap ${fromAmount} ${fromToken?.symbol} → ${toAmount} ${toToken?.symbol}`,
+          });
+          await sendSwapFee();
+          return;
+        } catch (e) {
+          console.error("Meteora swap failed:", e);
+        }
+      }
+
+      if (!fromToken || !toToken) throw new Error("Missing tokens");
+      const slippageBps = Math.max(
+        1,
+        Math.round(parseFloat(slippage || "0.5") * 100),
       );
-      const swapResult = await jupiterAPI.getSwapTransaction(swapRequest, 0, 1);
-
-      if (!swapResult || !swapResult.swapTransaction) {
-        throw new Error("Swap transaction generation failed");
-      }
-
-      setStatus("Signing transaction…");
-      const keypair = getKeypair(wallet);
-      if (!keypair) {
-        throw new Error("Failed to derive keypair from wallet secret key");
-      }
-
-      setStatus("Submitting to blockchain…");
-      const txSignature = await sendSignedTx(
-        swapResult.swapTransaction,
-        keypair,
+      const amountInt = parseInt(
+        jupiterAPI.formatSwapAmount(parseFloat(fromAmount), fromToken.decimals),
+        10,
       );
-
-      setStatus(`Swap submitted: ${txSignature.slice(0, 8)}...`);
-      console.log("[SwapInterface] Swap transaction signature:", txSignature);
-
-      setSuccessMsg(
-        `Successfully swapped ${amount} ${fromToken.symbol} for ${quote.outHuman.toFixed(6)} ${toToken.symbol}`,
-      );
-      setShowSuccess(true);
-
-      setAmount("");
-      setQuote(null);
-      setStatus("");
-      setIsLoading(false);
-
-      setTimeout(() => {
-        setShowSuccess(false);
-        window.location.reload();
-      }, 3000);
-
-      return txSignature;
-    } catch (err) {
-      const errorMsg = err instanceof Error ? err.message : String(err);
-      console.error("[SwapInterface] Swap error:", err);
-
-<<<<<<< HEAD
-          // Execute leg1 then leg2
+      const BRIDGES = [TOKEN_MINTS.USDC, TOKEN_MINTS.USDT, TOKEN_MINTS.SOL];
+
+      const bridgeAttempts = [];
+      let lastBridgeError = null;
+
+      for (const bridge of BRIDGES) {
+        if (bridge === fromToken.mint || bridge === toToken.mint) continue;
+        const bridgeToken = allTokens.find((t) => t.mint === bridge);
+        const bridgeDecimals =
+          bridgeToken?.decimals ?? (bridge === TOKEN_MINTS.USDT ? 6 : 6);
+
+        try {
+          console.log(
+            `Attempting bridged swap via ${bridgeToken?.symbol || bridge}...`,
+          );
+
+          const q1 = await jupiterAPI.getQuote(
+            fromToken.mint,
+            bridge,
+            amountInt,
+            slippageBps,
+          );
+          if (!q1 || !q1.outAmount || q1.outAmount === "0") {
+            const reason = !q1
+              ? "no_quote_leg1"
+              : q1.outAmount === "0"
+                ? "zero_output_leg1"
+                : "empty_outAmount_leg1";
+            bridgeAttempts.push({
+              bridge: bridgeToken?.symbol || bridge,
+              status: reason,
+            });
+            console.warn(
+              `Bridge ${bridgeToken?.symbol} leg1 failed: ${reason}`,
+            );
+            continue;
+          }
+
+          const out1 = jupiterAPI.parseSwapAmount(q1.outAmount, bridgeDecimals);
+          const amount2 = jupiterAPI.formatSwapAmount(out1, bridgeDecimals);
+          const q2 = await jupiterAPI.getQuote(
+            bridge,
+            toToken.mint,
+            parseInt(amount2, 10),
+            slippageBps,
+          );
+          if (!q2 || !q2.outAmount || q2.outAmount === "0") {
+            const reason = !q2
+              ? "no_quote_leg2"
+              : q2.outAmount === "0"
+                ? "zero_output_leg2"
+                : "empty_outAmount_leg2";
+            bridgeAttempts.push({
+              bridge: bridgeToken?.symbol || bridge,
+              status: reason,
+            });
+            console.warn(
+              `Bridge ${bridgeToken?.symbol} leg2 failed: ${reason}`,
+            );
+            continue;
+          }
+
           console.log(`Executing bridged swap via ${bridgeToken?.symbol}...`);
-          const freshQ1 = await refreshQuoteIfStale(q1, Date.now() - 100);
-          const sig1 = await submitQuote(freshQ1);
+          const sig1 = await submitQuote(q1);
           toast({ title: "Leg 1 submitted", description: sig1 });
-          const freshQ2 = await refreshQuoteIfStale(q2, Date.now() - 100);
-          const sig2 = await submitQuote(freshQ2);
+          const sig2 = await submitQuote(q2);
           setTxSignature(sig2);
           setToAmount(
             jupiterAPI
@@ -745,7 +873,6 @@
             title: "Swap Completed!",
             description: `Bridged via ${bridgeToken?.symbol || "bridge"}`,
           });
-          // Send fee silently after swap completion
           await sendSwapFee();
           return;
         } catch (bridgeErr) {
@@ -763,50 +890,266 @@
           });
           continue;
         }
-=======
-      if (errorMsg.includes("STALE_QUOTE")) {
-        setStatus("Quote expired. Please request a fresh quote and try again.");
-        setIsLoading(false);
-        setQuote(null);
-        toast({
-          title: "Quote Expired",
-          description:
-            "The quote has expired. Please request a new quote and try again.",
-          variant: "default",
-        });
-        return null;
->>>>>>> 55928608
-      }
-
-      setStatus("Swap error: " + errorMsg);
-      setIsLoading(false);
+      }
+
+      const attemptSummary = bridgeAttempts
+        .map((a) => `${a.bridge} (${a.status})`)
+        .join(", ");
+      const errorDetail = lastBridgeError
+        ? lastBridgeError instanceof Error
+          ? lastBridgeError.message
+          : String(lastBridgeError)
+        : "Unknown error";
+
+      throw new Error(
+        `No executable bridged route found. Attempted: ${attemptSummary || "none"}. ${errorDetail}`,
+      );
+    } catch (err: any) {
+      console.error("Swap execution error:", err);
+
+      let errorMsg = err instanceof Error ? err.message : String(err);
+
+      if (
+        errorMsg.includes("Wallet not available") ||
+        errorMsg.includes("Missing wallet") ||
+        errorMsg.includes("not properly initialized")
+      ) {
+        errorMsg = `Wallet connection lost. Please ensure your wallet is properly connected and try again.`;
+      } else if (
+        errorMsg.includes("insufficient lamports") ||
+        errorMsg.includes("Insufficient SOL")
+      ) {
+        errorMsg = `Insufficient SOL for transaction. You need more SOL to cover fees and rent. Current balance: ~${(balance || 0).toFixed(6)} SOL. Try adding more SOL to your wallet.`;
+      } else if (errorMsg.includes("custom program error: 0x1")) {
+        errorMsg = `Transaction failed: insufficient funds. You may need more SOL for transaction fees. Current balance: ~${(balance || 0).toFixed(6)} SOL. Add more SOL and try again.`;
+      } else if (errorMsg.includes("secret key")) {
+        errorMsg = `Wallet signing failed. Your wallet may not be properly configured. Please reconnect your wallet and try again.`;
+      } else if (
+        errorMsg.includes("No executable bridged route found") ||
+        errorMsg.includes("Attempted bridges")
+      ) {
+        const isFixercoin = toToken?.symbol?.toLowerCase().includes("fixer");
+        const isPumpfun = toToken?.mint === TOKEN_MINTS.FIXERCOIN;
+        let suggestion =
+          "Unable to find a swap route. Try: (1) Swapping through an intermediate token like USDC, (2) Using a smaller amount, or (3) Checking if both tokens have adequate liquidity.";
+        if (isPumpfun) {
+          suggestion +=
+            " FIXERCOIN is a pump.fun token - try using Raydium DEX directly for better liquidity, or swap to USDC first then bridge manually.";
+        }
+        errorMsg = suggestion;
+      }
 
       toast({
         title: "Swap Failed",
-        description: errorMsg || "Unknown error occurred",
+        description: errorMsg,
         variant: "destructive",
       });
+    } finally {
+      setIsLoading(false);
     }
   };
 
-  const executeSwap = async () => {
-    if (!quote || !wallet) {
-      toast({
-        title: "Error",
-        description: "Quote or wallet missing",
-        variant: "destructive",
-      });
-      return;
+  async function getMeteoraQuote(
+    inputMint: string,
+    outputMint: string,
+    amount: number,
+  ) {
+    const url = `${resolveApiUrl("/api/swap/meteora/quote")}?inputMint=${encodeURIComponent(
+      inputMint,
+    )}&outputMint=${encodeURIComponent(outputMint)}&amount=${encodeURIComponent(
+      String(amount),
+    )}`;
+    const resp = await fetch(url);
+    if (!resp.ok) throw new Error(`Meteora quote failed: ${resp.status}`);
+    return resp.json();
+  }
+
+  async function buildMeteoraSwap(_route: any, userPublicKey: string) {
+    if (!fromToken || !toToken || !fromAmount)
+      throw new Error("Missing tokens or amount for Meteora build");
+    const amountInt = parseInt(
+      jupiterAPI.formatSwapAmount(parseFloat(fromAmount), fromToken.decimals),
+      10,
+    );
+    const payload = {
+      provider: "meteora",
+      inputMint: fromToken.mint,
+      outputMint: toToken.mint,
+      amount: amountInt,
+      wallet: userPublicKey,
+      sign: false,
+    } as any;
+
+    const res = await fetch(resolveApiUrl("/api/swap"), {
+      method: "POST",
+      headers: { "Content-Type": "application/json" },
+      body: JSON.stringify(payload),
+    });
+    if (!res.ok) {
+      const txt = await res.text().catch(() => "");
+      throw new Error(txt || `Meteora build swap failed: ${res.status}`);
     }
-    await confirmSwap();
+    return res.json();
+  }
+
+  const resetSwap = () => {
+    setFromAmount("");
+    setToAmount("");
+    setStep("form");
+    setTxSignature(null);
   };
 
-  if (!wallet) {
+  const TokenSelector: React.FC<{
+    selectedToken: TokenInfo | null;
+    onSelect: (t: TokenInfo) => void;
+    label: string;
+  }> = ({ selectedToken, onSelect, label }) => {
     return (
-      <div className="w-full max-w-md mx-auto px-4">
-        <div className="rounded-2xl border border-[#e6f6ec]/20 bg-gradient-to-br from-[#ffffff] via-[#f0fff4] to-[#a7f3d0] overflow-hidden">
-          <div className="space-y-6 p-6">
-            <div className="flex items-center gap-3 -mt-6 -mx-6 px-6 pt-4 pb-2">
+      <div className="space-y-2">
+        <label className="text-sm font-medium text-[hsl(var(--muted-foreground))]">
+          {label}
+        </label>
+        <div>
+          <Select
+            value={selectedToken?.mint || ""}
+            onValueChange={(v) => {
+              const t = allTokens.find((x) => x.mint === v);
+              if (t) onSelect(t);
+            }}
+          >
+            <SelectTrigger className="w-full bg-[hsl(var(--card))] border-[hsl(var(--border))] text-[hsl(var(--foreground))] hover:bg-[hsl(var(--card))]/70">
+              <SelectValue placeholder="Select a token">
+                {selectedToken ? (
+                  <div className="flex items-center gap-2">
+                    <Avatar className="h-5 w-5 ring-1 ring-white/20">
+                      <AvatarImage
+                        src={selectedToken.logoURI}
+                        alt={selectedToken.symbol}
+                      />
+                      <AvatarFallback className="text-xs bg-gradient-to-br from-purple-500 to-blue-600 text-gray-900">
+                        {selectedToken.symbol.slice(0, 2)}
+                      </AvatarFallback>
+                    </Avatar>
+                    <span>{selectedToken.symbol}</span>
+                    <span className="text-[hsl(var(--muted-foreground))] text-sm">
+                      (
+                      {formatAmount(
+                        getTokenBalance(selectedToken),
+                        selectedToken.symbol,
+                      )}
+                      )
+                    </span>
+                  </div>
+                ) : null}
+              </SelectValue>
+            </SelectTrigger>
+            <SelectContent className="max-h-60 bg-[hsl(var(--card))] border border-[hsl(var(--border))] text-[hsl(var(--foreground))]">
+              {allTokens.map((token) => (
+                <SelectItem
+                  key={token.mint}
+                  value={token.mint}
+                  className="text-[hsl(var(--foreground))] hover:bg-[hsl(var(--card))]/70 focus:bg-[hsl(var(--card))]/70"
+                >
+                  <div className="flex items-center gap-2 w-full">
+                    <Avatar className="h-5 w-5 ring-1 ring-white/20">
+                      <AvatarImage src={token.logoURI} alt={token.symbol} />
+                      <AvatarFallback className="text-xs bg-gradient-to-br from-purple-500 to-blue-600 text-gray-900">
+                        {token.symbol.slice(0, 2)}
+                      </AvatarFallback>
+                    </Avatar>
+                    <span className="font-medium">
+                      {token.symbol} ~{" "}
+                      {formatAmount(getTokenBalance(token), token.symbol)}
+                    </span>
+                  </div>
+                </SelectItem>
+              ))}
+            </SelectContent>
+          </Select>
+        </div>
+      </div>
+    );
+  };
+
+  if (step === "success") {
+    return (
+      <div className="express-p2p-page light-theme min-h-screen bg-white text-gray-900 px-0 py-4 sm:px-4 relative overflow-hidden">
+        <div className="w-full max-w-none sm:max-w-md mx-auto relative z-10 pt-8 px-0 sm:px-4">
+          <div className="bg-gradient-to-br from-[#ffffff] via-[#f0fff4] to-[#a7f3d0] border border-[#e6f6ec]/20 rounded-2xl">
+            <div className="p-8 text-center">
+              <div className="mb-6">
+                <div className="mx-auto w-16 h-16 bg-emerald-500/10 backdrop-blur-sm rounded-full flex items-center justify-center mb-4 ring-2 ring-emerald-200/30">
+                  <Check className="h-8 w-8 text-emerald-500" />
+                </div>
+                <h3 className="text-xl font-semibold text-gray-900 mb-2">
+                  Swap Completed!
+                </h3>
+                <p className="text-gray-600">
+                  Your transaction has been successfully executed
+                </p>
+              </div>
+
+              <div className="space-y-3 text-sm">
+                <div className="flex justify-between">
+                  <span className="text-gray-600">Swapped:</span>
+                  <span className="font-medium text-gray-900">
+                    {fromAmount} {fromToken?.symbol}
+                  </span>
+                </div>
+                <div className="flex justify-between">
+                  <span className="text-gray-600">Received:</span>
+                  <span className="font-medium text-gray-900">
+                    {toAmount} {toToken?.symbol}
+                  </span>
+                </div>
+                {txSignature && (
+                  <div className="flex justify-between items-center">
+                    <span className="text-gray-600">Transaction:</span>
+                    <div className="flex items-center gap-2">
+                      <span className="font-mono text-xs text-emerald-500">
+                        {txSignature.slice(0, 8)}...{txSignature.slice(-8)}
+                      </span>
+                      <a
+                        href={`https://solscan.io/tx/${txSignature}`}
+                        target="_blank"
+                        rel="noopener noreferrer"
+                        className="text-blue-600 hover:text-blue-500"
+                      >
+                        <ExternalLink className="h-3 w-3" />
+                      </a>
+                    </div>
+                  </div>
+                )}
+              </div>
+
+              <div className="flex gap-3 mt-6">
+                <Button
+                  variant="outline"
+                  onClick={resetSwap}
+                  className="flex-1 bg-white/50 hover:bg-gray-50 border border-transparent text-gray-900"
+                >
+                  Swap Again
+                </Button>
+                <Button
+                  onClick={onBack}
+                  className="flex-1 bg-gradient-to-r from-[#ffffff] via-[#f0fff4] to-[#a7f3d0] hover:from-[#f0fff4] hover:to-[#a7f3d0] text-gray-900"
+                >
+                  Back to Wallet
+                </Button>
+              </div>
+            </div>
+          </div>
+        </div>
+      </div>
+    );
+  }
+
+  return (
+    <div className="express-p2p-page light-theme min-h-screen bg-white text-gray-900 px-0 py-4 sm:px-4 relative overflow-hidden">
+      <div className="w-full max-w-none sm:max-w-md mx-auto relative z-10 px-0 sm:px-4">
+        <div className="rounded-none sm:rounded-2xl border-0 sm:border sm:border-[#e6f6ec]/20 overflow-hidden text-gray-900 bg-transparent sm:bg-gradient-to-br sm:from-[#ffffff] sm:via-[#f0fff4] sm:to-[#a7f3d0]">
+          <div className="p-5 space-y-4">
+            <div className="flex items-center gap-3 -mt-3 -mx-5 px-5 pt-3 pb-2">
               <Button
                 variant="ghost"
                 size="icon"
@@ -816,216 +1159,306 @@
               >
                 <ArrowLeft className="h-4 w-4" />
               </Button>
-              <h3 className="text-lg font-semibold text-gray-900 uppercase">
-                FIXORIUM TRADE
-              </h3>
+              <h1 className="text-lg font-semibold text-gray-900 flex-1">
+                Swap
+              </h1>
+              <Button
+                variant="ghost"
+                size="icon"
+                className="h-8 w-8 p-0 text-gray-900 hover:text-gray-900 hover:bg-gray-100 transition-colors flex-shrink-0"
+              >
+                <Settings className="h-4 w-4" />
+              </Button>
             </div>
-            <p className="text-gray-600 text-center">
-              No wallet detected. Please set up or import a wallet to use the
-              swap feature.
-            </p>
+            <Card className="bg-gradient-to-br from-[#ffffff] via-[#f0fff4] to-[#a7f3d0] border border-[#e6f6ec]/20 rounded-xl">
+              <CardContent className="p-4">
+                <div className="flex items-center justify-between">
+                  <div className="flex-1 pr-3">
+                    <Input
+                      type="number"
+                      placeholder="0.000"
+                      value={fromAmount}
+                      onChange={(e) => setFromAmount(e.target.value)}
+                      className="w-full bg-transparent border-0 p-0 h-auto text-2xl leading-none tracking-tight text-gray-900 placeholder:text-gray-400 focus-visible:ring-0"
+                    />
+                    <div className="mt-2 text-xl text-gray-900">
+                      {(() => {
+                        const amt = parseFloat(fromAmount || "0");
+                        const price = fromUsdPrice ?? 0;
+                        const usd = amt * price;
+                        return `${usd > 0 ? usd.toFixed(2) : "0.00"} USD`;
+                      })()}
+                    </div>
+                  </div>
+
+                  <div className="flex flex-col items-end min-w-[8.5rem]">
+                    <Select
+                      value={fromToken?.mint || ""}
+                      onValueChange={(v) => {
+                        const t = allTokens.find((x) => x.mint === v);
+                        if (t) setFromToken(t);
+                      }}
+                    >
+                      <SelectTrigger className="h-11 rounded-full bg-white border border-[#e6f6ec]/20 text-gray-900 hover:bg-[#f0fff4] w-auto px-3 transition-colors">
+                        <SelectValue>
+                          <div className="flex items-center gap-2 text-gray-900">
+                            {fromToken ? (
+                              <>
+                                <Avatar className="h-6 w-6">
+                                  <AvatarImage
+                                    src={fromToken.logoURI}
+                                    alt={fromToken.symbol}
+                                  />
+                                  <AvatarFallback className="text-xs">
+                                    {fromToken.symbol.slice(0, 2)}
+                                  </AvatarFallback>
+                                </Avatar>
+                                <span className="font-medium text-gray-900">
+                                  {fromToken.symbol}
+                                </span>
+                              </>
+                            ) : (
+                              <span className="text-gray-900">Select</span>
+                            )}
+                          </div>
+                        </SelectValue>
+                      </SelectTrigger>
+                      <SelectContent className="max-h-60 bg-gray-600 border border-[#e6f6ec]/20 text-gray-900">
+                        {allTokens.map((token) => (
+                          <SelectItem
+                            key={token.mint}
+                            value={token.mint}
+                            className="text-gray-900 hover:bg-[#f0fff4]/50 focus:bg-[#f0fff4]/50 transition-colors"
+                          >
+                            <div className="flex items-center gap-2 w-full">
+                              <Avatar className="h-5 w-5 ring-1 ring-white/20">
+                                <AvatarImage
+                                  src={token.logoURI}
+                                  alt={token.symbol}
+                                />
+                                <AvatarFallback className="text-xs bg-gradient-to-br from-purple-500 to-blue-600 text-gray-900">
+                                  {token.symbol.slice(0, 2)}
+                                </AvatarFallback>
+                              </Avatar>
+                              <span className="font-medium text-xs whitespace-nowrap">
+                                {token.symbol} ~{" "}
+                                <span className="text-white">
+                                  {formatAmount(
+                                    getTokenBalance(token),
+                                    token.symbol,
+                                  )}
+                                </span>
+                              </span>
+                            </div>
+                          </SelectItem>
+                        ))}
+                      </SelectContent>
+                    </Select>
+                    {fromToken ? (
+                      <div className="mt-2 text-xs text-gray-900">
+                        {formatAmount(
+                          getTokenBalance(fromToken),
+                          fromToken.symbol,
+                        )}{" "}
+                        {fromToken.symbol}
+                      </div>
+                    ) : null}
+                  </div>
+                </div>
+              </CardContent>
+            </Card>
+
+            <div className="flex items-center justify-center py-1">
+              <Button
+                size="icon"
+                onClick={handleSwapTokens}
+                className="rounded-full h-9 w-9 bg-[#1a2540]/50 hover:bg-[#FF7A5C]/20 border border-[#FF7A5C]/30 text-gray-900 transition-colors"
+              >
+                <ArrowUpDown className="h-4 w-4" />
+              </Button>
+            </div>
+
+            <Card className="bg-gradient-to-br from-[#ffffff] via-[#f0fff4] to-[#a7f3d0] border border-[#e6f6ec]/20 rounded-xl">
+              <CardContent className="p-4">
+                <div className="flex items-center justify-between">
+                  <div className="flex-1 pr-3">
+                    <div className="text-xl leading-none tracking-tight text-gray-900">
+                      {toAmount
+                        ? formatAmount(toAmount, toToken?.symbol)
+                        : "0.000"}
+                    </div>
+                    <div className="mt-2 text-xl text-gray-900">
+                      {(() => {
+                        const amt = parseFloat(toAmount || "0");
+                        const price = toUsdPrice ?? 0;
+                        const usd = amt * price;
+                        return `${usd > 0 ? usd.toFixed(2) : "0.00"} USD`;
+                      })()}
+                    </div>
+                  </div>
+
+                  <div className="flex flex-col items-end min-w-[8.5rem]">
+                    <Select
+                      value={toToken?.mint || ""}
+                      onValueChange={(v) => {
+                        const t = allTokens.find((x) => x.mint === v);
+                        if (t) setToToken(t);
+                      }}
+                    >
+                      <SelectTrigger className="h-11 rounded-full bg-white border border-[#e6f6ec]/20 text-gray-900 hover:bg-[#f0fff4] w-auto px-3 transition-colors">
+                        <SelectValue>
+                          <div className="flex items-center gap-2 text-gray-900">
+                            {toToken ? (
+                              <>
+                                <Avatar className="h-6 w-6">
+                                  <AvatarImage
+                                    src={toToken.logoURI}
+                                    alt={toToken.symbol}
+                                  />
+                                  <AvatarFallback className="text-xs">
+                                    {toToken.symbol.slice(0, 2)}
+                                  </AvatarFallback>
+                                </Avatar>
+                                <span className="font-medium text-gray-900">
+                                  {toToken.symbol}
+                                </span>
+                              </>
+                            ) : (
+                              <span className="text-gray-900">Select</span>
+                            )}
+                          </div>
+                        </SelectValue>
+                      </SelectTrigger>
+                      <SelectContent className="max-h-60 bg-gray-600 border border-[#e6f6ec]/20 text-gray-900">
+                        {allTokens.map((token) => (
+                          <SelectItem
+                            key={token.mint}
+                            value={token.mint}
+                            className="text-gray-900 hover:bg-[#f0fff4]/50 focus:bg-[#f0fff4]/50 transition-colors"
+                          >
+                            <div className="flex items-center gap-2 w-full">
+                              <Avatar className="h-5 w-5 ring-1 ring-white/20">
+                                <AvatarImage
+                                  src={token.logoURI}
+                                  alt={token.symbol}
+                                />
+                                <AvatarFallback className="text-xs bg-gradient-to-br from-purple-500 to-blue-600 text-gray-900">
+                                  {token.symbol.slice(0, 2)}
+                                </AvatarFallback>
+                              </Avatar>
+                              <span className="font-medium text-xs whitespace-nowrap">
+                                {token.symbol} ~{" "}
+                                <span className="text-white">
+                                  {formatAmount(
+                                    getTokenBalance(token),
+                                    token.symbol,
+                                  )}
+                                </span>
+                              </span>
+                            </div>
+                          </SelectItem>
+                        ))}
+                      </SelectContent>
+                    </Select>
+                    {toToken ? (
+                      <div className="mt-2 text-xs text-gray-900 font-mono">
+                        {toToken.mint.slice(0, 4)}...{toToken.mint.slice(-3)}
+                      </div>
+                    ) : null}
+                  </div>
+                </div>
+              </CardContent>
+            </Card>
+
+            {(quote || (indicative && toAmount)) && fromToken && toToken ? (
+              <div className="mt-2 bg-[#1a2540]/50 border border-[#FF7A5C]/30 rounded-2xl p-4 space-y-3 text-gray-900">
+                <div className="flex items-center justify-between">
+                  <span className="text-sm text-gray-900">Quote</span>
+                  <span className="text-sm text-gray-900">
+                    1 {fromToken.symbol} ={" "}
+                    {(
+                      parseFloat(toAmount) / parseFloat(fromAmount || "1")
+                    ).toFixed(4)}{" "}
+                    {toToken.symbol}
+                  </span>
+                </div>
+                <div className="flex items-center justify-between text-sm">
+                  <span className="text-gray-900">Network fee</span>
+                  <span className="text-gray-900">Included</span>
+                </div>
+                <div className="flex items-center justify-between text-sm">
+                  <span className="text-gray-900">Time</span>
+                  <span className="text-gray-900">&lt; 1 min</span>
+                </div>
+                <div className="flex items-center justify-between text-sm">
+                  <span className="text-gray-900">Rate includes</span>
+                  <span className="text-gray-900">{slippage}% slippage</span>
+                </div>
+                <div className="text-right text-sm text-[#a855f7]">
+                  More quotes
+                </div>
+              </div>
+            ) : null}
+
+            {isLoading && (
+              <Alert className="bg-yellow-500/10 border-yellow-400/20 text-yellow-200">
+                Signing & Connecting - submitting transaction ...
+              </Alert>
+            )}
+
+            <div className="grid grid-cols-4 gap-2 mt-2">
+              {[25, 50, 75, 100].map((pct) => (
+                <button
+                  key={pct}
+                  type="button"
+                  onClick={() => {
+                    const bal = getTokenBalance(fromToken || undefined);
+                    const reserve = fromToken?.symbol === "SOL" ? 0.002 : 0;
+                    const usable = Math.max(0, (bal || 0) - reserve);
+                    const amt = usable * (pct / 100);
+                    const digits = Math.min(
+                      6,
+                      Math.max(0, fromToken?.decimals ?? 6),
+                    );
+                    setFromAmount(amt > 0 ? amt.toFixed(digits) : "");
+                  }}
+                  className="text-xs px-2 py-2 rounded-lg bg-[#1a2540]/50 hover:bg-[#FF7A5C]/20 text-gray-900 border border-[#FF7A5C]/30 transition-colors"
+                >
+                  {pct}%
+                </button>
+              ))}
+            </div>
+
+            {!walletReady && (
+              <Alert className="bg-red-500/10 border-red-400/20 text-red-600 mb-2">
+                <AlertDescription>
+                  Wallet not ready. Please ensure your wallet is properly
+                  loaded.
+                </AlertDescription>
+              </Alert>
+            )}
             <Button
-              onClick={onBack}
-              variant="outline"
-              className="w-full border border-gray-700 text-gray-900 hover:bg-gray-50 uppercase"
+              onClick={handleSwap}
+              className="mt-2 w-full h-12 rounded-xl font-semibold border-0 disabled:opacity-60 disabled:cursor-not-allowed bg-gradient-to-r from-[#FF7A5C] to-[#FF5A8C] hover:from-[#FF6B4D] hover:to-[#FF4D7D] text-gray-900 shadow-lg hover:shadow-2xl transition-all"
+              disabled={
+                (!quote && !indicative) ||
+                !!quoteError ||
+                !fromToken ||
+                !toToken ||
+                !fromAmount ||
+                isLoading ||
+                !walletReady
+              }
             >
-              Back
+              {!walletReady
+                ? "Loading Wallet..."
+                : indicative
+                  ? "Swap (Estimated)"
+                  : "Submit"}
             </Button>
           </div>
         </div>
       </div>
-    );
-  }
-
-  return (
-    <div className="w-full max-w-md mx-auto px-4 relative z-0 pt-8">
-      <div className="rounded-2xl border border-[#e6f6ec]/20 bg-gradient-to-br from-[#ffffff] via-[#f0fff4] to-[#a7f3d0]">
-        {isLoading && (
-          <div className="absolute inset-0 z-50 flex items-center justify-center bg-black/10 rounded-2xl">
-            <Loader2 className="h-8 w-8 animate-spin text-gray-900" />
-          </div>
-        )}
-
-        <div className="space-y-6 p-6 relative">
-          <div className="flex items-center gap-3 -mt-6 -mx-6 px-6 pt-4 pb-2">
-            <Button
-              variant="ghost"
-              size="icon"
-              onClick={onBack}
-              className="h-8 w-8 p-0 rounded-full bg-transparent hover:bg-gray-100 text-gray-900 focus-visible:ring-0 focus-visible:ring-offset-0 border border-transparent transition-colors flex-shrink-0"
-              aria-label="Back"
-            >
-              <ArrowLeft className="h-4 w-4" />
-            </Button>
-            <div className="font-semibold text-sm text-gray-900 uppercase">
-              FIXORIUM TRADE
-            </div>
-          </div>
-
-          <div className="space-y-2">
-            <Label
-              htmlFor="from-token"
-              className="text-gray-700 uppercase text-xs font-semibold"
-            >
-              From
-            </Label>
-            <div className="flex gap-3">
-              <Select value={fromMint} onValueChange={setFromMint}>
-                <SelectTrigger className="flex-1 bg-transparent border border-gray-700 text-gray-900 rounded-lg focus:outline-none focus:border-[#a7f3d0] focus:ring-0 transition-colors">
-                  <SelectValue>
-                    {fromToken ? (
-                      <span className="text-gray-900 font-medium">
-                        {fromToken.symbol}
-                      </span>
-                    ) : (
-                      <span className="text-gray-400">Select token</span>
-                    )}
-                  </SelectValue>
-                </SelectTrigger>
-                <SelectContent className="bg-gray-800 border border-gray-700 z-50">
-                  {tokenList.length > 0 ? (
-                    tokenList.map((t) => {
-                      const tokenBalance =
-                        userTokens?.find((ut) => ut.mint === t.address)
-                          ?.balance || 0;
-                      return (
-                        <SelectItem key={t.address} value={t.address}>
-                          <div className="flex items-center gap-2">
-                            <span className="text-white font-medium">
-                              {t.symbol}
-                            </span>
-                            <span className="text-gray-400 text-sm">
-                              ({(tokenBalance || 0).toFixed(6)})
-                            </span>
-                          </div>
-                        </SelectItem>
-                      );
-                    })
-                  ) : (
-                    <div className="p-2 text-center text-sm text-gray-400">
-                      Loading tokens...
-                    </div>
-                  )}
-                </SelectContent>
-              </Select>
-              <Input
-                type="number"
-                placeholder="0.00"
-                value={amount}
-                onChange={(e) => setAmount(e.target.value)}
-                className="flex-1 bg-transparent border border-gray-700 text-gray-900 rounded-lg px-4 py-3 font-medium focus:outline-none focus:border-[#a7f3d0] transition-colors placeholder:text-gray-400 caret-gray-900"
-              />
-            </div>
-          </div>
-
-          <div className="space-y-2">
-            <Label
-              htmlFor="to-token"
-              className="text-gray-700 uppercase text-xs font-semibold"
-            >
-              To
-            </Label>
-            <Select value={toMint} onValueChange={setToMint}>
-              <SelectTrigger className="w-full bg-transparent border border-gray-700 text-gray-900 rounded-lg focus:outline-none focus:border-[#a7f3d0] focus:ring-0 transition-colors">
-                <SelectValue>
-                  {toToken ? (
-                    <span className="text-gray-900 font-medium">
-                      {toToken.symbol}
-                    </span>
-                  ) : (
-                    <span className="text-gray-400">Select token</span>
-                  )}
-                </SelectValue>
-              </SelectTrigger>
-              <SelectContent className="bg-gray-800 border border-gray-700 z-50">
-                {tokenList.length > 0 ? (
-                  tokenList.map((t) => {
-                    const tokenBalance =
-                      userTokens?.find((ut) => ut.mint === t.address)
-                        ?.balance || 0;
-                    return (
-                      <SelectItem key={t.address} value={t.address}>
-                        <div className="flex items-center gap-2">
-                          <span className="text-white font-medium">
-                            {t.symbol}
-                          </span>
-                          <span className="text-gray-400 text-sm">
-                            ({(tokenBalance || 0).toFixed(6)})
-                          </span>
-                        </div>
-                      </SelectItem>
-                    );
-                  })
-                ) : (
-                  <div className="p-2 text-center text-sm text-gray-400">
-                    Loading tokens...
-                  </div>
-                )}
-              </SelectContent>
-            </Select>
-          </div>
-
-          {quote && (
-            <div className="p-4 bg-[#f0fff4]/60 border border-[#a7f3d0]/30 rounded-lg">
-              <div className="space-y-2">
-                <div className="flex justify-between">
-                  <span className="text-sm text-gray-600">
-                    Estimated receive:
-                  </span>
-                  <span className="font-semibold text-gray-900">
-                    {quote.outHuman.toFixed(6)} {quote.outToken}
-                  </span>
-                </div>
-                <div className="flex justify-between">
-                  <span className="text-xs text-gray-500">Route hops:</span>
-                  <span className="text-xs text-gray-600">{quote.hops}</span>
-                </div>
-              </div>
-            </div>
-          )}
-
-          {status && (
-            <div className="text-sm text-gray-700 font-medium bg-[#f0fff4]/60 border-l-4 border-[#a7f3d0] p-3 rounded">
-              {status}
-            </div>
-          )}
-
-          <Button
-            onClick={getQuote}
-            disabled={!amount || isLoading}
-            className="w-full bg-gradient-to-r from-[#5a9f6f] to-[#3d7a52] hover:from-[#4a8f5f] hover:to-[#2d6a42] text-white shadow-lg uppercase font-semibold py-3 rounded-lg transition-all duration-200 disabled:opacity-50"
-          >
-            {isLoading ? (
-              <Loader2 className="h-4 w-4 animate-spin" />
-            ) : (
-              "Get Quote"
-            )}
-          </Button>
-
-          <Button
-            onClick={executeSwap}
-            disabled={!amount || !quote || isLoading}
-            className="w-full bg-gradient-to-r from-[#22c55e] to-[#16a34a] hover:from-[#1ea853] hover:to-[#15803d] text-white shadow-lg uppercase font-semibold py-3 rounded-lg transition-all duration-200 disabled:opacity-50 disabled:cursor-not-allowed"
-          >
-            {isLoading ? (
-              <Loader2 className="h-4 w-4 animate-spin" />
-            ) : (
-              "Convert (Swap)"
-            )}
-          </Button>
-        </div>
-
-        <BloomExplosion show={showSuccess} />
-        {showSuccess && (
-          <div className="fixed inset-0 flex items-center justify-center pointer-events-none z-40">
-            <div className="text-center">
-              <h2 className="text-2xl font-bold text-green-400 mt-32">
-                {successMsg}
-              </h2>
-            </div>
-          </div>
-        )}
-      </div>
     </div>
   );
 };